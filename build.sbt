import microsites.ExtraMdFileConfig
import com.typesafe.tools.mima.core._
import sbtcrossproject.crossProject

addCommandAlias("fmt", "; compile:scalafmt; test:scalafmt; it:scalafmt; scalafmtSbt")
addCommandAlias(
  "fmtCheck",
  "; compile:scalafmtCheck; test:scalafmtCheck; it:scalafmtCheck; scalafmtSbtCheck"
)
addCommandAlias("testJVM", ";coreJVM/test;io/test;reactiveStreams/test;benchmark/test")
addCommandAlias("testJS", "coreJS/test")

ThisBuild / baseVersion := "3.0"

ThisBuild / organization := "co.fs2"
ThisBuild / organizationName := "Functional Streams for Scala"

ThisBuild / homepage := Some(url("https://github.com/typelevel/fs2"))
ThisBuild / startYear := Some(2013)

ThisBuild / crossScalaVersions := Seq("3.0.0-M2", "3.0.0-M3", "2.12.13", "2.13.4")

ThisBuild / versionIntroduced := Map(
  "3.0.0-M2" -> "3.0.0",
  "3.0.0-M3" -> "3.0.0"
)

ThisBuild / githubWorkflowJavaVersions := Seq("adopt@1.11")

ThisBuild / spiewakCiReleaseSnapshots := true

ThisBuild / spiewakMainBranches := List("main", "develop")

ThisBuild / githubWorkflowBuild := Seq(
  WorkflowStep.Sbt(List("fmtCheck", "test", "mimaReportBinaryIssues", "coreJVM/it:test"))
)

ThisBuild / scmInfo := Some(
  ScmInfo(url("https://github.com/typelevel/fs2"), "git@github.com:typelevel/fs2.git")
)

ThisBuild / licenses := List(("MIT", url("http://opensource.org/licenses/MIT")))

ThisBuild / testFrameworks += new TestFramework("munit.Framework")
ThisBuild / doctestTestFramework := DoctestTestFramework.ScalaCheck

ThisBuild / publishGithubUser := "mpilquist"
ThisBuild / publishFullName := "Michael Pilquist"
ThisBuild / developers ++= List(
  "pchiusano" -> "Paul Chiusano",
  "pchlupacek" -> "Pavel Chlupáček",
  "SystemFw" -> "Fabio Labella",
  "alissapajer" -> "Alissa Pajer",
  "djspiewak" -> "Daniel Spiewak",
  "fthomas" -> "Frank Thomas",
  "runarorama" -> "Rúnar Ó. Bjarnason",
  "jedws" -> "Jed Wesley-Smith",
  "durban" -> "Daniel Urban"
).map { case (username, fullName) =>
  Developer(username, fullName, s"@$username", url(s"https://github.com/$username"))
}

ThisBuild / fatalWarningsInCI := false

ThisBuild / Test / javaOptions ++= Seq(
  "-Dscala.concurrent.context.minThreads=8",
  "-Dscala.concurrent.context.numThreads=8",
  "-Dscala.concurrent.context.maxThreads=8"
)
ThisBuild / Test / run / javaOptions ++= Seq("-Xms64m", "-Xmx64m")
ThisBuild / Test / parallelExecution := false

ThisBuild / initialCommands := s"""
    import fs2._, cats.effect._, cats.effect.implicits._, cats.effect.unsafe.implicits.global, cats.syntax.all._, scala.concurrent.duration._
  """

ThisBuild / mimaBinaryIssueFilters ++= Seq(
  // No bincompat on internal package
  ProblemFilters.exclude[Problem]("fs2.internal.*"),
  // Mima reports all ScalaSignature changes as errors, despite the fact that they don't cause bincompat issues when version swapping (see https://github.com/lightbend/mima/issues/361)
  ProblemFilters.exclude[IncompatibleSignatureProblem]("*")
)

lazy val root = project
  .in(file("."))
  .enablePlugins(NoPublishPlugin, SonatypeCiReleasePlugin)
  .aggregate(coreJVM, coreJS, io, reactiveStreams, benchmark)

lazy val IntegrationTest = config("it").extend(Test)

lazy val core = crossProject(JVMPlatform, JSPlatform)
  .in(file("core"))
  .configs(IntegrationTest)
  .settings(Defaults.itSettings: _*)
  .settings(
    inConfig(IntegrationTest)(org.scalafmt.sbt.ScalafmtPlugin.scalafmtConfigSettings)
  )
  .settings(
    name := "fs2-core",
    Compile / scalafmt / unmanagedSources := (Compile / scalafmt / unmanagedSources).value
      .filterNot(_.toString.endsWith("NotGiven.scala")),
    Test / scalafmt / unmanagedSources := (Test / scalafmt / unmanagedSources).value
      .filterNot(_.toString.endsWith("NotGiven.scala"))
  )
  .settings(dottyJsSettings(ThisBuild / crossScalaVersions))
  .settings(
    name := "fs2-core",
    libraryDependencies ++= Seq(
      "org.typelevel" %%% "cats-core" % "2.3.1",
      "org.typelevel" %%% "cats-laws" % "2.3.1" % Test,
      "org.typelevel" %%% "cats-effect" % "3.0-65-7c98c86",
      "org.typelevel" %%% "cats-effect-laws" % "3.0-65-7c98c86" % Test,
      "org.typelevel" %%% "cats-effect-testkit" % "3.0-65-7c98c86" % Test,
      "org.scodec" %%% "scodec-bits" % "1.1.23",
      "org.typelevel" %%% "scalacheck-effect-munit" % "0.7.0" % Test,
      "org.typelevel" %%% "munit-cats-effect-3" % "0.12.0" % Test,
      "org.typelevel" %%% "discipline-munit" % "1.0.4" % Test
    ),
    Compile / unmanagedSourceDirectories ++= {
      val major = if (isDotty.value) "-3" else "-2"
      List(CrossType.Pure, CrossType.Full).flatMap(
        _.sharedSrcDir(baseDirectory.value, "main").toList.map(f => file(f.getPath + major))
      )
    },
    Test / unmanagedSourceDirectories ++= {
      val major = if (isDotty.value) "-3" else "-2"
      List(CrossType.Pure, CrossType.Full).flatMap(
        _.sharedSrcDir(baseDirectory.value, "test").toList.map(f => file(f.getPath + major))
      )
    }
  )

lazy val coreJVM = core.jvm
  .enablePlugins(SbtOsgi)
  .settings(
    Test / fork := true,
    OsgiKeys.exportPackage := Seq("fs2.*"),
    OsgiKeys.privatePackage := Seq(),
    OsgiKeys.importPackage := {
      val Some((major, minor)) = CrossVersion.partialVersion(scalaVersion.value)
      Seq(s"""scala.*;version="[$major.$minor,$major.${minor + 1})"""", "*")
    },
    OsgiKeys.additionalHeaders := Map("-removeheaders" -> "Include-Resource,Private-Package"),
    osgiSettings
  )

lazy val coreJS = core.js
  .disablePlugins(DoctestPlugin)
  .settings(
    scalaJSStage in Test := FastOptStage,
    jsEnv := new org.scalajs.jsenv.nodejs.NodeJSEnv(),
    scalaJSLinkerConfig ~= (_.withModuleKind(ModuleKind.CommonJSModule))
  )

lazy val io = project
  .in(file("io"))
  .enablePlugins(SbtOsgi)
  .settings(
    name := "fs2-io",
    libraryDependencies += "com.comcast" %% "ip4s-core" % "2.0-103-f6b30da",
    Test / fork := true,
    OsgiKeys.exportPackage := Seq("fs2.io.*"),
    OsgiKeys.privatePackage := Seq(),
    OsgiKeys.importPackage := {
      val Some((major, minor)) = CrossVersion.partialVersion(scalaVersion.value)
      Seq(
        s"""scala.*;version="[$major.$minor,$major.${minor + 1})"""",
        """fs2.*;version="${Bundle-Version}"""",
        "*"
      )
    },
    OsgiKeys.additionalHeaders := Map("-removeheaders" -> "Include-Resource,Private-Package"),
    osgiSettings
  )
  .dependsOn(coreJVM % "compile->compile;test->test")

lazy val reactiveStreams = project
  .in(file("reactive-streams"))
  .enablePlugins(SbtOsgi)
  .settings(
    name := "fs2-reactive-streams",
    Test / fork := true,
    libraryDependencies ++= Seq(
      "org.reactivestreams" % "reactive-streams" % "1.0.3",
      "org.reactivestreams" % "reactive-streams-tck" % "1.0.3" % "test",
      ("org.scalatestplus" %% "testng-6-7" % "3.2.3.0" % "test").withDottyCompat(scalaVersion.value)
    ),
    OsgiKeys.exportPackage := Seq("fs2.interop.reactivestreams.*"),
    OsgiKeys.privatePackage := Seq(),
    OsgiKeys.importPackage := {
      val Some((major, minor)) = CrossVersion.partialVersion(scalaVersion.value)
      Seq(
        s"""scala.*;version="[$major.$minor,$major.${minor + 1})"""",
        """fs2.*;version="${Bundle-Version}"""",
        "*"
      )
    },
    OsgiKeys.additionalHeaders := Map("-removeheaders" -> "Include-Resource,Private-Package"),
    osgiSettings
  )
  .dependsOn(coreJVM % "compile->compile;test->test")

lazy val benchmark = project
  .in(file("benchmark"))
  .enablePlugins(JmhPlugin, NoPublishPlugin)
  .settings(
    name := "fs2-benchmark",
    Test / run / javaOptions := (Test / run / javaOptions).value
      .filterNot(o => o.startsWith("-Xmx") || o.startsWith("-Xms")) ++ Seq("-Xms256m", "-Xmx256m")
  )
  .dependsOn(io)

<<<<<<< HEAD
lazy val microsite = project
  .in(file("site"))
  .enablePlugins(MicrositesPlugin, NoPublishPlugin)
  .settings(
    micrositeName := "fs2",
    micrositeDescription := "Purely functional, effectful, resource-safe, concurrent streams for Scala",
    micrositeGithubOwner := "typelevel",
    micrositeGithubRepo := "fs2",
    micrositePushSiteWith := GitHub4s,
    micrositeGithubToken := sys.env.get("GITHUB_TOKEN"),
    micrositeBaseUrl := "",
    micrositeHighlightTheme := "atom-one-light",
    micrositeExtraMdFilesOutput := resourceManaged.value / "main" / "jekyll",
    micrositeExtraMdFiles := Map(
      file("README.md") -> ExtraMdFileConfig(
        "index.md",
        "home",
        Map("title" -> "Home", "section" -> "home", "position" -> "0")
      )
    ),
    scalacOptions in Compile ~= {
      _.filterNot("-Ywarn-unused-import" == _)
        .filterNot("-Ywarn-unused" == _)
        .filterNot("-Xlint" == _)
        .filterNot("-Xfatal-warnings" == _)
    },
    scalacOptions in Compile += "-Ydelambdafy:inline",
    githubWorkflowArtifactUpload := false
  )
  .dependsOn(coreJVM, io, reactiveStreams)
=======
lazy val experimental = project
  .in(file("experimental"))
  .enablePlugins(SbtOsgi)
  .settings(
    name := "fs2-experimental",
    OsgiKeys.exportPackage := Seq("fs2.experimental.*"),
    OsgiKeys.privatePackage := Seq(),
    OsgiKeys.importPackage := {
      val Some((major, minor)) = CrossVersion.partialVersion(scalaVersion.value)
      Seq(
        s"""scala.*;version="[$major.$minor,$major.${minor + 1})"""",
        """fs2.*;version="${Bundle-Version}"""",
        "*"
      )
    },
    OsgiKeys.additionalHeaders := Map("-removeheaders" -> "Include-Resource,Private-Package"),
    osgiSettings
  )
  .dependsOn(coreJVM % "compile->compile;test->test")

lazy val microsite = project
  .in(file("mdoc"))
  .settings(
    mdocIn := file("site"),
    mdocOut := file("target/website"),
    mdocVariables := Map(
      "version" -> version.value,
      "scalaVersions" -> crossScalaVersions.value
        .map(v => s"- **$v**")
        .mkString("\n")
    ),
    githubWorkflowArtifactUpload := false,
    fatalWarningsInCI := false
  )
  .dependsOn(coreJVM, io, reactiveStreams)
  .enablePlugins(MdocPlugin, NoPublishPlugin)

ThisBuild / githubWorkflowBuildPostamble ++= List(
  WorkflowStep.Sbt(
    List("microsite/mdoc"),
    cond = Some(s"matrix.scala == '2.13.4'")
  )
)

ThisBuild / githubWorkflowAddedJobs += WorkflowJob(
  id = "site",
  name = "Deploy site",
  needs = List("publish"),
  javas = (ThisBuild / githubWorkflowJavaVersions).value.toList,
  scalas = (ThisBuild / scalaVersion).value :: Nil,
  cond = """
  | always() &&
  | needs.build.result == 'success' &&
  | (needs.publish.result == 'success' && github.ref == 'refs/heads/main')
  """.stripMargin.trim.linesIterator.mkString.some,
  steps = githubWorkflowGeneratedDownloadSteps.value.toList :+
    WorkflowStep.Use(
      UseRef.Public("peaceiris", "actions-gh-pages", "v3"),
      name = Some(s"Deploy site"),
      params = Map(
        "publish_dir" -> "./target/website",
        "github_token" -> "${{ secrets.GITHUB_TOKEN }}"
      )
    )
)
>>>>>>> 6a2e2753
<|MERGE_RESOLUTION|>--- conflicted
+++ resolved
@@ -209,58 +209,6 @@
       .filterNot(o => o.startsWith("-Xmx") || o.startsWith("-Xms")) ++ Seq("-Xms256m", "-Xmx256m")
   )
   .dependsOn(io)
-
-<<<<<<< HEAD
-lazy val microsite = project
-  .in(file("site"))
-  .enablePlugins(MicrositesPlugin, NoPublishPlugin)
-  .settings(
-    micrositeName := "fs2",
-    micrositeDescription := "Purely functional, effectful, resource-safe, concurrent streams for Scala",
-    micrositeGithubOwner := "typelevel",
-    micrositeGithubRepo := "fs2",
-    micrositePushSiteWith := GitHub4s,
-    micrositeGithubToken := sys.env.get("GITHUB_TOKEN"),
-    micrositeBaseUrl := "",
-    micrositeHighlightTheme := "atom-one-light",
-    micrositeExtraMdFilesOutput := resourceManaged.value / "main" / "jekyll",
-    micrositeExtraMdFiles := Map(
-      file("README.md") -> ExtraMdFileConfig(
-        "index.md",
-        "home",
-        Map("title" -> "Home", "section" -> "home", "position" -> "0")
-      )
-    ),
-    scalacOptions in Compile ~= {
-      _.filterNot("-Ywarn-unused-import" == _)
-        .filterNot("-Ywarn-unused" == _)
-        .filterNot("-Xlint" == _)
-        .filterNot("-Xfatal-warnings" == _)
-    },
-    scalacOptions in Compile += "-Ydelambdafy:inline",
-    githubWorkflowArtifactUpload := false
-  )
-  .dependsOn(coreJVM, io, reactiveStreams)
-=======
-lazy val experimental = project
-  .in(file("experimental"))
-  .enablePlugins(SbtOsgi)
-  .settings(
-    name := "fs2-experimental",
-    OsgiKeys.exportPackage := Seq("fs2.experimental.*"),
-    OsgiKeys.privatePackage := Seq(),
-    OsgiKeys.importPackage := {
-      val Some((major, minor)) = CrossVersion.partialVersion(scalaVersion.value)
-      Seq(
-        s"""scala.*;version="[$major.$minor,$major.${minor + 1})"""",
-        """fs2.*;version="${Bundle-Version}"""",
-        "*"
-      )
-    },
-    OsgiKeys.additionalHeaders := Map("-removeheaders" -> "Include-Resource,Private-Package"),
-    osgiSettings
-  )
-  .dependsOn(coreJVM % "compile->compile;test->test")
 
 lazy val microsite = project
   .in(file("mdoc"))
@@ -306,5 +254,4 @@
         "github_token" -> "${{ secrets.GITHUB_TOKEN }}"
       )
     )
-)
->>>>>>> 6a2e2753
+)