import microsites.ExtraMdFileConfig
import com.typesafe.tools.mima.core._
import sbtcrossproject.crossProject

addCommandAlias("fmt", "; compile:scalafmt; test:scalafmt; it:scalafmt; scalafmtSbt")
addCommandAlias(
  "fmtCheck",
  "; compile:scalafmtCheck; test:scalafmtCheck; it:scalafmtCheck; scalafmtSbtCheck"
)
addCommandAlias("testJVM", ";coreJVM/test;io/test;reactiveStreams/test;benchmark/test")
addCommandAlias("testJS", "coreJS/test")

ThisBuild / baseVersion := "3.0"

ThisBuild / organization := "co.fs2"
ThisBuild / organizationName := "Functional Streams for Scala"

ThisBuild / homepage := Some(url("https://github.com/typelevel/fs2"))
ThisBuild / startYear := Some(2013)

ThisBuild / crossScalaVersions := Seq("2.13.3", "2.12.10", "0.27.0-RC1")

ThisBuild / versionIntroduced := Map(
  "0.26.0-RC1" -> "3.0.0"
)

ThisBuild / githubWorkflowJavaVersions := Seq("adopt@1.11")

ThisBuild / githubWorkflowPublishTargetBranches := Seq(
  RefPredicate.Equals(Ref.Branch("main")),
  RefPredicate.Equals(Ref.Branch("develop"))
)

ThisBuild / githubWorkflowBuild := Seq(
  WorkflowStep.Sbt(List("fmtCheck", "compile")),
  WorkflowStep.Sbt(List("testJVM")),
  WorkflowStep.Sbt(List("testJS")),
  WorkflowStep.Sbt(List("mimaReportBinaryIssues")),
  WorkflowStep.Sbt(List("project coreJVM", "it:test"))
)

ThisBuild / githubWorkflowEnv ++= Map(
  "SONATYPE_USERNAME" -> "fs2-ci",
  "SONATYPE_PASSWORD" -> s"$${{ secrets.SONATYPE_PASSWORD }}",
  "PGP_SECRET" -> s"$${{ secrets.PGP_SECRET }}"
)

ThisBuild / githubWorkflowTargetTags += "v*"

ThisBuild / githubWorkflowPublishPreamble +=
  WorkflowStep.Run(
    List("echo $PGP_SECRET | base64 -d | gpg --import"),
    name = Some("Import signing key")
  )

ThisBuild / githubWorkflowPublish := Seq(WorkflowStep.Sbt(List("release")))

ThisBuild / scmInfo := Some(
  ScmInfo(url("https://github.com/typelevel/fs2"), "git@github.com:typelevel/fs2.git")
)

ThisBuild / licenses := List(("MIT", url("http://opensource.org/licenses/MIT")))

ThisBuild / testFrameworks += new TestFramework("munit.Framework")
ThisBuild / doctestTestFramework := DoctestTestFramework.ScalaCheck

ThisBuild / publishGithubUser := "mpilquist"
ThisBuild / publishFullName := "Michael Pilquist"
ThisBuild / developers ++= List(
  "pchiusano" -> "Paul Chiusano",
  "pchlupacek" -> "Pavel Chlupáček",
  "SystemFw" -> "Fabio Labella",
  "alissapajer" -> "Alissa Pajer",
  "djspiewak" -> "Daniel Spiewak",
  "fthomas" -> "Frank Thomas",
  "runarorama" -> "Rúnar Ó. Bjarnason",
  "jedws" -> "Jed Wesley-Smith",
  "durban" -> "Daniel Urban"
).map {
  case (username, fullName) =>
    Developer(username, fullName, s"@$username", url(s"https://github.com/$username"))
}

ThisBuild / fatalWarningsInCI := false

ThisBuild / Test / javaOptions ++= Seq(
  "-Dscala.concurrent.context.minThreads=8",
  "-Dscala.concurrent.context.numThreads=8",
  "-Dscala.concurrent.context.maxThreads=8"
)
ThisBuild / Test / run / javaOptions ++= Seq("-Xms64m", "-Xmx64m")
ThisBuild / Test / parallelExecution := false

ThisBuild / initialCommands := s"""
    import fs2._, cats.effect._, cats.effect.implicits._, cats.effect.unsafe.implicits.global, cats.implicits._, scala.concurrent.duration._
  """

ThisBuild / mimaBinaryIssueFilters ++= Seq(
  // No bincompat on internal package
  ProblemFilters.exclude[Problem]("fs2.internal.*"),
  // Mima reports all ScalaSignature changes as errors, despite the fact that they don't cause bincompat issues when version swapping (see https://github.com/lightbend/mima/issues/361)
<<<<<<< HEAD
  ProblemFilters.exclude[IncompatibleSignatureProblem]("*")
=======
  ProblemFilters.exclude[IncompatibleSignatureProblem]("*"),
  // .to(sink) syntax was removed in 1.0.2 and has been hidden in all 2.x releases behind private[fs2], hence it's safe to remove
  ProblemFilters.exclude[DirectMissingMethodProblem]("fs2.Stream.to"),
  ProblemFilters.exclude[DirectMissingMethodProblem]("fs2.Stream.to$extension"),
  ProblemFilters.exclude[DirectMissingMethodProblem](
    "fs2.interop.reactivestreams.StreamSubscriber#FSM.stream"
  ), // FSM is package private
  ProblemFilters.exclude[Problem]("fs2.io.tls.TLSEngine.*"), // private[fs2] type
  ProblemFilters.exclude[Problem]("fs2.io.tls.TLSEngine#*"),
  ProblemFilters.exclude[DirectMissingMethodProblem](
    "fs2.io.tls.TLSSocket.fs2$io$tls$TLSSocket$$binding$default$2"
  ),
  ProblemFilters.exclude[DirectMissingMethodProblem](
    "fs2.io.tls.TLSSocket.fs2$io$tls$TLSSocket$$binding$default$3"
  ),
  // InputOutputBuffer is private[tls]
  ProblemFilters.exclude[DirectMissingMethodProblem]("fs2.io.tls.InputOutputBuffer.output"),
  ProblemFilters.exclude[ReversedMissingMethodProblem]("fs2.io.tls.InputOutputBuffer.output"),
  // Private traits for implicit prioritization
  ProblemFilters.exclude[ReversedMissingMethodProblem](
    "fs2.Stream#LowPrioCompiler.fs2$Stream$LowPrioCompiler$_setter_$fallibleInstance_="
  ),
  ProblemFilters.exclude[ReversedMissingMethodProblem](
    "fs2.Stream#LowPrioCompiler.fallibleInstance"
  ),
  ProblemFilters.exclude[InheritedNewAbstractMethodProblem](
    "fs2.Stream#LowPrioCompiler.fs2$Stream$LowPrioCompiler1$_setter_$idInstance_="
  ),
  ProblemFilters.exclude[InheritedNewAbstractMethodProblem](
    "fs2.Stream#LowPrioCompiler.idInstance"
  ),
  ProblemFilters.exclude[DirectMissingMethodProblem]("fs2.Chunk.toArrayUnsafe"),
  ProblemFilters.exclude[DirectMissingMethodProblem]("fs2.Chunk#*.toArrayUnsafe"),
  ProblemFilters.exclude[DirectMissingMethodProblem]("fs2.PullSyncInstance.attemptTap"),
  ProblemFilters.exclude[DirectMissingMethodProblem]("fs2.PullSyncInstance.ifElseM"),
  ProblemFilters.exclude[DirectMissingMethodProblem]("fs2.PullSyncInstance.fproductLeft"),
  ProblemFilters.exclude[DirectMissingMethodProblem]("fs2.Pull.free"),
  ProblemFilters.exclude[DirectMissingMethodProblem]("fs2.Stream.free"),
  ProblemFilters.exclude[DirectMissingMethodProblem](
    "fs2.Stream#PartiallyAppliedFromBlockingIterator.apply$extension"
  ),
  ProblemFilters.exclude[DirectMissingMethodProblem](
    "fs2.Stream#PartiallyAppliedFromIterator.apply$extension"
  )
>>>>>>> 83193362
)

lazy val root = project
  .in(file("."))
  .settings(noPublishSettings)
  .aggregate(coreJVM, coreJS, io, reactiveStreams, benchmark)

lazy val IntegrationTest = config("it").extend(Test)

lazy val core = crossProject(JVMPlatform, JSPlatform)
  .in(file("core"))
  .configs(IntegrationTest)
  .settings(Defaults.itSettings: _*)
  .settings(
    inConfig(IntegrationTest)(org.scalafmt.sbt.ScalafmtPlugin.scalafmtConfigSettings)
  )
  .settings(
    name := "fs2-core",
    sourceDirectories in (Compile, scalafmt) += baseDirectory.value / "../shared/src/main/scala",
    Compile / unmanagedSourceDirectories ++= {
      if (isDotty.value)
        List(CrossType.Pure, CrossType.Full).flatMap(
          _.sharedSrcDir(baseDirectory.value, "main").toList.map(f => file(f.getPath + "-3"))
        )
      else Nil
    },
    // Libraries not yet cross-built for Dotty
    libraryDependencies ++= Seq(
      "org.typelevel" %%% "cats-core" % "2.1.1",
      "org.typelevel" %%% "cats-laws" % "2.1.1" % "test"
    )
  )
  .settings(dottyLibrarySettings)
  .settings(dottyJsSettings(ThisBuild / crossScalaVersions))
  .settings(
    // Libraries cross-built for Dotty
    libraryDependencies ++= Seq(
<<<<<<< HEAD
      "org.typelevel" %%% "cats-effect" % "3.0-f5eba3c",
      "org.typelevel" %%% "cats-effect-laws" % "3.0-f5eba3c" % "test",
      "org.scodec" %%% "scodec-bits" % "1.1.18",
      "org.typelevel" %%% "scalacheck-effect-munit" % "0.0.3" % "test"
=======
      "org.scodec" %%% "scodec-bits" % "1.1.19",
      "org.typelevel" %%% "scalacheck-effect-munit" % "0.1.0" % "test",
      "org.typelevel" %%% "munit-cats-effect" % "0.3.0" % "test"
>>>>>>> 83193362
    )
  )

lazy val coreJVM = core.jvm
  .enablePlugins(SbtOsgi)
  .settings(
    Test / fork := true,
    OsgiKeys.exportPackage := Seq("fs2.*"),
    OsgiKeys.privatePackage := Seq(),
    OsgiKeys.importPackage := {
      val Some((major, minor)) = CrossVersion.partialVersion(scalaVersion.value)
      Seq(s"""scala.*;version="[$major.$minor,$major.${minor + 1})"""", "*")
    },
    OsgiKeys.additionalHeaders := Map("-removeheaders" -> "Include-Resource,Private-Package"),
    osgiSettings
  )

lazy val coreJS = core.js
  .disablePlugins(DoctestPlugin)
  .settings(
    scalaJSStage in Test := FastOptStage,
    jsEnv := new org.scalajs.jsenv.nodejs.NodeJSEnv(),
    scalaJSLinkerConfig ~= (_.withModuleKind(ModuleKind.CommonJSModule))
  )

lazy val io = project
  .in(file("io"))
  .enablePlugins(SbtOsgi)
  .settings(
    name := "fs2-io",
    Test / fork := true,
    Compile / unmanagedSourceDirectories ++= {
      if (isDotty.value)
        List(CrossType.Pure, CrossType.Full).flatMap(
          _.sharedSrcDir(baseDirectory.value / "io", "main").toList.map(f => file(f.getPath + "-3"))
        )
      else Nil
    },
    OsgiKeys.exportPackage := Seq("fs2.io.*"),
    OsgiKeys.privatePackage := Seq(),
    OsgiKeys.importPackage := {
      val Some((major, minor)) = CrossVersion.partialVersion(scalaVersion.value)
      Seq(
        s"""scala.*;version="[$major.$minor,$major.${minor + 1})"""",
        """fs2.*;version="${Bundle-Version}"""",
        "*"
      )
    },
    OsgiKeys.additionalHeaders := Map("-removeheaders" -> "Include-Resource,Private-Package"),
    osgiSettings
  )
  .dependsOn(coreJVM % "compile->compile;test->test")

lazy val reactiveStreams = project
  .in(file("reactive-streams"))
  .enablePlugins(SbtOsgi)
  .settings(
    name := "fs2-reactive-streams",
    Test / fork := true,
    libraryDependencies ++= Seq(
      "org.reactivestreams" % "reactive-streams" % "1.0.3",
      "org.reactivestreams" % "reactive-streams-tck" % "1.0.3" % "test",
      ("org.scalatestplus" %% "testng-6-7" % "3.2.1.0" % "test").withDottyCompat(scalaVersion.value)
    ),
    OsgiKeys.exportPackage := Seq("fs2.interop.reactivestreams.*"),
    OsgiKeys.privatePackage := Seq(),
    OsgiKeys.importPackage := {
      val Some((major, minor)) = CrossVersion.partialVersion(scalaVersion.value)
      Seq(
        s"""scala.*;version="[$major.$minor,$major.${minor + 1})"""",
        """fs2.*;version="${Bundle-Version}"""",
        "*"
      )
    },
    OsgiKeys.additionalHeaders := Map("-removeheaders" -> "Include-Resource,Private-Package"),
    osgiSettings
  )
  .dependsOn(coreJVM % "compile->compile;test->test")

lazy val benchmark = project
  .in(file("benchmark"))
  .enablePlugins(JmhPlugin)
  .settings(noPublishSettings)
  .settings(
    name := "fs2-benchmark",
    Test / run / javaOptions := (Test / run / javaOptions).value
      .filterNot(o => o.startsWith("-Xmx") || o.startsWith("-Xms")) ++ Seq("-Xms256m", "-Xmx256m")
  )
  .dependsOn(io)

lazy val microsite = project
  .in(file("site"))
  .enablePlugins(MicrositesPlugin)
  .disablePlugins(MimaPlugin)
  .settings(noPublishSettings)
  .settings(
    micrositeName := "fs2",
    micrositeDescription := "Purely functional, effectful, resource-safe, concurrent streams for Scala",
    micrositeGithubOwner := "functional-streams-for-scala",
    micrositeGithubRepo := "fs2",
    micrositePushSiteWith := GitHub4s,
    micrositeGithubToken := sys.env.get("GITHUB_TOKEN"),
    micrositeBaseUrl := "",
    micrositeHighlightTheme := "atom-one-light",
    micrositeExtraMdFilesOutput := resourceManaged.value / "main" / "jekyll",
    micrositeExtraMdFiles := Map(
      file("README.md") -> ExtraMdFileConfig(
        "index.md",
        "home",
        Map("title" -> "Home", "section" -> "home", "position" -> "0")
      )
    )
  )
  .settings(
    scalacOptions in Compile ~= {
      _.filterNot("-Ywarn-unused-import" == _)
        .filterNot("-Ywarn-unused" == _)
        .filterNot("-Xlint" == _)
        .filterNot("-Xfatal-warnings" == _)
    },
    scalacOptions in Compile += "-Ydelambdafy:inline",
    githubWorkflowArtifactUpload := false
  )
  .dependsOn(coreJVM, io, reactiveStreams)<|MERGE_RESOLUTION|>--- conflicted
+++ resolved
@@ -99,54 +99,7 @@
   // No bincompat on internal package
   ProblemFilters.exclude[Problem]("fs2.internal.*"),
   // Mima reports all ScalaSignature changes as errors, despite the fact that they don't cause bincompat issues when version swapping (see https://github.com/lightbend/mima/issues/361)
-<<<<<<< HEAD
   ProblemFilters.exclude[IncompatibleSignatureProblem]("*")
-=======
-  ProblemFilters.exclude[IncompatibleSignatureProblem]("*"),
-  // .to(sink) syntax was removed in 1.0.2 and has been hidden in all 2.x releases behind private[fs2], hence it's safe to remove
-  ProblemFilters.exclude[DirectMissingMethodProblem]("fs2.Stream.to"),
-  ProblemFilters.exclude[DirectMissingMethodProblem]("fs2.Stream.to$extension"),
-  ProblemFilters.exclude[DirectMissingMethodProblem](
-    "fs2.interop.reactivestreams.StreamSubscriber#FSM.stream"
-  ), // FSM is package private
-  ProblemFilters.exclude[Problem]("fs2.io.tls.TLSEngine.*"), // private[fs2] type
-  ProblemFilters.exclude[Problem]("fs2.io.tls.TLSEngine#*"),
-  ProblemFilters.exclude[DirectMissingMethodProblem](
-    "fs2.io.tls.TLSSocket.fs2$io$tls$TLSSocket$$binding$default$2"
-  ),
-  ProblemFilters.exclude[DirectMissingMethodProblem](
-    "fs2.io.tls.TLSSocket.fs2$io$tls$TLSSocket$$binding$default$3"
-  ),
-  // InputOutputBuffer is private[tls]
-  ProblemFilters.exclude[DirectMissingMethodProblem]("fs2.io.tls.InputOutputBuffer.output"),
-  ProblemFilters.exclude[ReversedMissingMethodProblem]("fs2.io.tls.InputOutputBuffer.output"),
-  // Private traits for implicit prioritization
-  ProblemFilters.exclude[ReversedMissingMethodProblem](
-    "fs2.Stream#LowPrioCompiler.fs2$Stream$LowPrioCompiler$_setter_$fallibleInstance_="
-  ),
-  ProblemFilters.exclude[ReversedMissingMethodProblem](
-    "fs2.Stream#LowPrioCompiler.fallibleInstance"
-  ),
-  ProblemFilters.exclude[InheritedNewAbstractMethodProblem](
-    "fs2.Stream#LowPrioCompiler.fs2$Stream$LowPrioCompiler1$_setter_$idInstance_="
-  ),
-  ProblemFilters.exclude[InheritedNewAbstractMethodProblem](
-    "fs2.Stream#LowPrioCompiler.idInstance"
-  ),
-  ProblemFilters.exclude[DirectMissingMethodProblem]("fs2.Chunk.toArrayUnsafe"),
-  ProblemFilters.exclude[DirectMissingMethodProblem]("fs2.Chunk#*.toArrayUnsafe"),
-  ProblemFilters.exclude[DirectMissingMethodProblem]("fs2.PullSyncInstance.attemptTap"),
-  ProblemFilters.exclude[DirectMissingMethodProblem]("fs2.PullSyncInstance.ifElseM"),
-  ProblemFilters.exclude[DirectMissingMethodProblem]("fs2.PullSyncInstance.fproductLeft"),
-  ProblemFilters.exclude[DirectMissingMethodProblem]("fs2.Pull.free"),
-  ProblemFilters.exclude[DirectMissingMethodProblem]("fs2.Stream.free"),
-  ProblemFilters.exclude[DirectMissingMethodProblem](
-    "fs2.Stream#PartiallyAppliedFromBlockingIterator.apply$extension"
-  ),
-  ProblemFilters.exclude[DirectMissingMethodProblem](
-    "fs2.Stream#PartiallyAppliedFromIterator.apply$extension"
-  )
->>>>>>> 83193362
 )
 
 lazy val root = project
@@ -184,16 +137,10 @@
   .settings(
     // Libraries cross-built for Dotty
     libraryDependencies ++= Seq(
-<<<<<<< HEAD
-      "org.typelevel" %%% "cats-effect" % "3.0-f5eba3c",
-      "org.typelevel" %%% "cats-effect-laws" % "3.0-f5eba3c" % "test",
-      "org.scodec" %%% "scodec-bits" % "1.1.18",
-      "org.typelevel" %%% "scalacheck-effect-munit" % "0.0.3" % "test"
-=======
+      "org.typelevel" %%% "cats-effect" % "3.0-d2cb13e",
+      "org.typelevel" %%% "cats-effect-laws" % "3.0-d2cb13e" % "test",
       "org.scodec" %%% "scodec-bits" % "1.1.19",
-      "org.typelevel" %%% "scalacheck-effect-munit" % "0.1.0" % "test",
-      "org.typelevel" %%% "munit-cats-effect" % "0.3.0" % "test"
->>>>>>> 83193362
+      "org.typelevel" %%% "scalacheck-effect-munit" % "0.1.0" % "test"
     )
   )
 
