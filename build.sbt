--- conflicted
+++ resolved
@@ -268,11 +268,7 @@
   .jsConfigure(_.enablePlugins(ScalaJSBundlerPlugin))
   .settings(
     name := "fs2-io",
-<<<<<<< HEAD
-    libraryDependencies += "com.comcast" %%% "ip4s-core" % "3.0-19-98c5826",
-=======
     libraryDependencies += "com.comcast" %%% "ip4s-core" % "3.0-27-0b113c0",
->>>>>>> cf93839c
     OsgiKeys.exportPackage := Seq("fs2.io.*"),
     OsgiKeys.privatePackage := Seq(),
     OsgiKeys.importPackage := {
