/*
 * Copyright (c) 2013 Functional Streams for Scala
 *
 * Permission is hereby granted, free of charge, to any person obtaining a copy of
 * this software and associated documentation files (the "Software"), to deal in
 * the Software without restriction, including without limitation the rights to
 * use, copy, modify, merge, publish, distribute, sublicense, and/or sell copies of
 * the Software, and to permit persons to whom the Software is furnished to do so,
 * subject to the following conditions:
 *
 * The above copyright notice and this permission notice shall be included in all
 * copies or substantial portions of the Software.
 *
 * THE SOFTWARE IS PROVIDED "AS IS", WITHOUT WARRANTY OF ANY KIND, EXPRESS OR
 * IMPLIED, INCLUDING BUT NOT LIMITED TO THE WARRANTIES OF MERCHANTABILITY, FITNESS
 * FOR A PARTICULAR PURPOSE AND NONINFRINGEMENT. IN NO EVENT SHALL THE AUTHORS OR
 * COPYRIGHT HOLDERS BE LIABLE FOR ANY CLAIM, DAMAGES OR OTHER LIABILITY, WHETHER
 * IN AN ACTION OF CONTRACT, TORT OR OTHERWISE, ARISING FROM, OUT OF OR IN
 * CONNECTION WITH THE SOFTWARE OR THE USE OR OTHER DEALINGS IN THE SOFTWARE.
 */

package fs2
package io
package file

import cats.effect.kernel.Async
import cats.effect.kernel.Resource
import cats.syntax.all._
import fs2.internal.jsdeps.node.eventsMod
import fs2.internal.jsdeps.node.fsMod
import fs2.internal.jsdeps.node.fsPromisesMod
import fs2.internal.jsdeps.node.nodeStrings
import fs2.io.file.Files.UnsealedFiles

import scala.scalajs.js

private[file] trait FilesPlatform[F[_]]

private[fs2] trait FilesCompanionPlatform {

  implicit def forAsync[F[_]: Async]: Files[F] = new NodeFiles[F]

  private final class NodeFiles[F[_]](implicit F: Async[F]) extends UnsealedFiles[F] {
    private def combineFlags(flags: Flags): Double =
      Flag.monoid.combineAll(flags.value).bits.toDouble

    override def copy(source: Path, target: Path, flags: CopyFlags): F[Unit] =
      F.fromPromise(
        F.delay(
          fsPromisesMod.copyFile(
            source.toString,
            target.toString,
            CopyFlag.monoid.combineAll(flags.value).jsBits.toDouble
          )
        )
      ).adaptError { case IOException(ex) => ex }

    override def createDirectory(path: Path): F[Unit] =
      F.fromPromise(
        F.delay(
          fsPromisesMod.mkdir(path.toString)
        )
      ).adaptError { case IOException(ex) => ex }

    override def createDirectories(path: Path): F[Unit] =
<<<<<<< HEAD
      F.fromPromise(
        F.delay(
          fsPromisesMod.mkdir(path.toString, fsMod.MakeDirectoryOptions().setRecursive(true))
        )
      ).void
        .adaptError { case IOException(ex) => ex }
=======
      ???
>>>>>>> e5c1a1ab

    override def delete(path: Path): F[Unit] =
      ???

    override def deleteIfExists(path: Path): F[Boolean] =
      ???

    override def deleteRecursively(
        path: Path,
        followLinks: Boolean
    ): F[Unit] = ???

    override def exists(path: Path, followLinks: Boolean): F[Boolean] =
      F.ifM(F.pure(followLinks))(
        F.fromPromise(F.delay(fsPromisesMod.access(path.toString))).void,
        F.fromPromise(F.delay(fsPromisesMod.lstat(path.toString))).void
      ).as(true)
        .recover { case _ => false }

    override def isDirectory(path: Path, followLinks: Boolean): F[Boolean] = ???
    override def isExecutable(path: Path): F[Boolean] = ???
    override def isHidden(path: Path): F[Boolean] = ???
    override def isReadable(path: Path): F[Boolean] = ???
    override def isRegularFile(path: Path, followLinks: Boolean): F[Boolean] = ???
    override def isSymbolicLink(path: Path): F[Boolean] = ???
    override def isWritable(path: Path): F[Boolean] = ???

    override def list(path: Path): Stream[F, Path] = ???

    override def list(path: Path, glob: String): Stream[F, Path] = ???

    override def move(source: Path, target: Path, flags: CopyFlags): F[Unit] = ???

    override def open(path: Path, flags: Flags): Resource[F, FileHandle[F]] = Resource
      .make(
        F.fromPromise(
          F.delay(fsPromisesMod.open(path.toString, combineFlags(flags)))
        )
      )(fd => F.fromPromise(F.delay(fd.close())))
      .map(FileHandle.make[F])
      .adaptError { case IOException(ex) => ex }

    private def readStream(path: Path, chunkSize: Int, flags: Flags)(
        f: fsMod.ReadStreamOptions => fsMod.ReadStreamOptions
    ): Stream[F, Byte] =
      readReadable(
        F.async_[Readable] { cb =>
          val rs = fsMod
            .createReadStream(
              path.toString,
              f(
                js.Dynamic
                  .literal(flags = combineFlags(flags))
                  .asInstanceOf[fsMod.ReadStreamOptions]
                  .setHighWaterMark(chunkSize.toDouble)
              )
            )
          rs.once_ready(
            nodeStrings.ready,
            () => {
              rs.asInstanceOf[eventsMod.EventEmitter].removeAllListeners()
              cb(Right(rs.asInstanceOf[Readable]))
            }
          )
          rs.once_error(
            nodeStrings.error,
            error => {
              rs.asInstanceOf[eventsMod.EventEmitter].removeAllListeners()
              cb(Left(js.JavaScriptException(error)))
            }
          )
        }
      )

    override def readAll(path: Path, chunkSize: Int, flags: Flags): Stream[F, Byte] =
      readStream(path, chunkSize, flags)(identity)

    override def readRange(path: Path, chunkSize: Int, start: Long, end: Long): Stream[F, Byte] =
      readStream(path, chunkSize, Flags.Read)(_.setStart(start.toDouble).setEnd((end - 1).toDouble))

    override def size(path: Path): F[Long] =
      F.fromPromise(F.delay(fsPromisesMod.stat(path.toString))).map(_.size.toLong).adaptError {
        case IOException(ex) => ex
      }

    override def writeAll(path: Path, flags: Flags): Pipe[F, Byte, INothing] =
      in =>
        in.through {
          writeWritable(
            F.async_[Writable] { cb =>
              val ws = fsMod
                .createWriteStream(
                  path.toString,
                  js.Dynamic
                    .literal(flags = combineFlags(flags))
                    .asInstanceOf[fsMod.StreamOptions]
                )
              ws.once_ready(
                nodeStrings.ready,
                () => {
                  ws.asInstanceOf[eventsMod.EventEmitter].removeAllListeners()
                  cb(Right(ws.asInstanceOf[Writable]))
                }
              )
              ws.once_error(
                nodeStrings.error,
                error => {
                  ws.asInstanceOf[eventsMod.EventEmitter].removeAllListeners()
                  cb(Left(js.JavaScriptException(error)))
                }
              )
            }
          )
        }

  }

}<|MERGE_RESOLUTION|>--- conflicted
+++ resolved
@@ -63,16 +63,12 @@
       ).adaptError { case IOException(ex) => ex }
 
     override def createDirectories(path: Path): F[Unit] =
-<<<<<<< HEAD
       F.fromPromise(
         F.delay(
           fsPromisesMod.mkdir(path.toString, fsMod.MakeDirectoryOptions().setRecursive(true))
         )
       ).void
         .adaptError { case IOException(ex) => ex }
-=======
-      ???
->>>>>>> e5c1a1ab
 
     override def delete(path: Path): F[Unit] =
       ???
