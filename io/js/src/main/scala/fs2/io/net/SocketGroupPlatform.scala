--- conflicted
+++ resolved
@@ -102,19 +102,6 @@
           }
         )
         _ <- registerListener[js.Error](server, nodeStrings.error)(_.once_error(_, _)) { e =>
-<<<<<<< HEAD
-          dispatcher.unsafeRunAndForget(errored.complete(js.JavaScriptException(e)))
-        }
-        _ <- F
-          .async_[Unit] { cb =>
-            server.listen(
-              address.foldLeft(
-                netMod.ListenOptions().setPort(port.fold(0.0)(_.value.toDouble))
-              )((opts, host) => opts.setHost(host.toString)),
-              () => cb(Right(()))
-            )
-          }
-=======
           dispatcher.unsafeRunAndForget(error.complete(js.JavaScriptException(e)))
         }
         _ <- error.get
@@ -130,7 +117,6 @@
               }
           )
           .rethrow
->>>>>>> 0e135b10
           .toResource
         ipAddress <- F
           .delay(server.address())
