package fs2

import Pull._
import StreamCore.Token
import fs2.util.{Free,RealSupertype,Sub1}

class Pull[+F[_],+O,+R](private[fs2] val get: Free[P[F,O]#f,Option[Either[Throwable,R]]]) extends PullOps[F,O,R] {

  private
  def run_(asStep: Boolean): Stream[F,O] = Stream.mk { val s = {
    type G[x] = StreamCore[F,O]; type Out = Option[Either[Throwable,R]]
    get.fold[P[F,O]#f,G,Out](
      StreamCore.suspend,
      o => o match {
        case None => StreamCore.empty
        case Some(e) => e.fold(StreamCore.fail(_), _ => StreamCore.empty)
      },
      err => StreamCore.fail(err),
      new Free.B[P[F,O]#f,G,Out] { def f[x] = r => r match {
        case Left((PF.Eval(fr), g)) => StreamCore.evalScope(fr.attempt) flatMap g
        case Left((PF.Output(o), g)) => StreamCore.append(o, StreamCore.suspend(g(Right(()))))
        case Right((r,g)) => StreamCore.Try(g(r))
      }}
    )(Sub1.sub1[P[F,O]#f], implicitly[RealSupertype[Out,Out]])
  }; if (asStep) s else StreamCore.scope(s) }


  def run: Stream[F,O] = run_(false)

  /** Run this `Pull`, but don't cleanup any resources acquired. */
  private[fs2]
  def runAsStep: Stream[F,O] = run_(true)
}

object Pull extends Pulls[Pull] with PullDerived with pull1 {
  type Stream[+F[_],+W] = fs2.Stream[F,W]

  trait P[F[_],O] { type f[x] = PF[F,O,x] }

  sealed trait PF[+F[_],+O,+R]
  object PF {
    case class Eval[F[_],O,R](f: Scope[F,R]) extends PF[F,O,R]
    case class Output[F[_],O](s: StreamCore[F,O]) extends PF[F,O,Unit]
  }

  def attemptEval[F[_],R](f: F[R]): Pull[F,Nothing,Either[Throwable,R]] =
    new Pull(Free.attemptEval[P[F,Nothing]#f,R](PF.Eval(Scope.eval(f))).map(e => Some(Right(e))))

<<<<<<< HEAD
  def outputs[F[_],W](s: Stream[F,W]) = new Pull[F,W,Unit] {
    type R = Unit
    def _run1[F2[_],W2>:W,R1>:R,R2](doCleanup: Boolean, tracked: LinkedSet[Token], k: Stack[F2,W2,R1,R2])(
      implicit S: Sub1[F,F2]): Stream[F2,W2]
      =
      Stream.zppend(Sub1.substStream(s), pure(())._run0(doCleanup, tracked, k))
  }
=======
  def done: Pull[Nothing,Nothing,Nothing] =
    new Pull(Free.pure(None))
>>>>>>> 6b4788fd

  def eval[F[_],R](f: F[R]): Pull[F,Nothing,R] =
    attemptEval(f) flatMap { _.fold(fail, pure) }

  def evalScope[F[_],R](f: Scope[F,R]): Pull[F,Nothing,R] =
    new Pull(Free.eval[P[F,Nothing]#f,R](PF.Eval(f)).map(e => Some(Right(e))))

  def fail(err: Throwable): Pull[Nothing,Nothing,Nothing] =
    new Pull(Free.pure(Some(Left(err))))

  def flatMap[F[_],O,R0,R](p: Pull[F,O,R0])(f: R0 => Pull[F,O,R]): Pull[F,O,R] = new Pull(
    p.get.flatMap[P[F,O]#f,Option[Either[Throwable,R]]] {
      case Some(Right(r)) => Try(f(r)).get
      case None => Free.pure(None)
      case Some(Left(err)) => Free.pure(Some(Left(err)))
    }
  )

  def onError[F[_],O,R](p: Pull[F,O,R])(handle: Throwable => Pull[F,O,R]): Pull[F,O,R] =
    new Pull(
      p.get.flatMap[P[F,O]#f,Option[Either[Throwable,R]]] {
        case Some(Right(r)) => Free.pure(Some(Right(r)))
        case None => Free.pure(None)
        case Some(Left(err)) => Try(handle(err)).get
      }
    )

  def or[F[_],O,R](p1: Pull[F,O,R], p2: => Pull[F,O,R]): Pull[F,O,R] = new Pull (
    p1.get.flatMap[P[F,O]#f,Option[Either[Throwable,R]]] {
      case Some(Right(r)) => Free.pure(Some(Right(r)))
      case None => Try(p2).get
      case Some(Left(err)) => Free.pure(Some(Left(err)))
    }
  )

  def outputs[F[_],O](s: Stream[F,O]): Pull[F,O,Unit] =
    new Pull(Free.eval[P[F,O]#f,Unit](PF.Output(s.get)).map(_ => Some(Right(()))))

  private[fs2]
  def release(ts: List[Token]): Pull[Nothing,Nothing,Unit] =
    outputs(Stream.mk(StreamCore.release(ts).drain))

  def pure[R](r: R): Pull[Nothing,Nothing,R] =
    new Pull(Free.pure(Some(Right(r))))

  def run[F[_], O, R](p: Pull[F,O,R]): Stream[F,O] = p.run

<<<<<<< HEAD
  private[fs2] object Stack {
    def empty[F[_],W,R1]: Stack[F,W,R1,R1] = new Stack[F,W,R1,R1] {
      def apply[K](empty: Eq[R1,R1] => K, segment: H[K]): K = empty(Eq.refl)
    }
    def segment[F[_],W,R1,R2](s: Segment[F,W,R1,R2]): Stack[F,W,R1,R2] =
      empty.push(s)
  }
  private[fs2] def runCleanup(doCleanup: Boolean, s: LinkedSet[Token]): Stream[Nothing,Nothing] =
    if (doCleanup) s.iterator.foldLeft(Stream.empty)((s,id) => Stream.zppend(Stream.release(id), s))
    else Stream.empty[Nothing,Nothing]
  private[fs2] def orRight[F[_],W,R](s: List[Pull[F,W,R]]): Pull[F,W,R] =
    s.reverse.foldLeft(done: Pull[F,W,R])((tl,hd) => or(hd,tl))
}
=======
  private
  def Try[F[_],O,R](p: => Pull[F,O,R]): Pull[F,O,R] =
    try p
    catch { case e: Throwable => fail(e) }
}
>>>>>>> 6b4788fd
<|MERGE_RESOLUTION|>--- conflicted
+++ resolved
@@ -46,18 +46,8 @@
   def attemptEval[F[_],R](f: F[R]): Pull[F,Nothing,Either[Throwable,R]] =
     new Pull(Free.attemptEval[P[F,Nothing]#f,R](PF.Eval(Scope.eval(f))).map(e => Some(Right(e))))
 
-<<<<<<< HEAD
-  def outputs[F[_],W](s: Stream[F,W]) = new Pull[F,W,Unit] {
-    type R = Unit
-    def _run1[F2[_],W2>:W,R1>:R,R2](doCleanup: Boolean, tracked: LinkedSet[Token], k: Stack[F2,W2,R1,R2])(
-      implicit S: Sub1[F,F2]): Stream[F2,W2]
-      =
-      Stream.zppend(Sub1.substStream(s), pure(())._run0(doCleanup, tracked, k))
-  }
-=======
   def done: Pull[Nothing,Nothing,Nothing] =
     new Pull(Free.pure(None))
->>>>>>> 6b4788fd
 
   def eval[F[_],R](f: F[R]): Pull[F,Nothing,R] =
     attemptEval(f) flatMap { _.fold(fail, pure) }
@@ -105,24 +95,8 @@
 
   def run[F[_], O, R](p: Pull[F,O,R]): Stream[F,O] = p.run
 
-<<<<<<< HEAD
-  private[fs2] object Stack {
-    def empty[F[_],W,R1]: Stack[F,W,R1,R1] = new Stack[F,W,R1,R1] {
-      def apply[K](empty: Eq[R1,R1] => K, segment: H[K]): K = empty(Eq.refl)
-    }
-    def segment[F[_],W,R1,R2](s: Segment[F,W,R1,R2]): Stack[F,W,R1,R2] =
-      empty.push(s)
-  }
-  private[fs2] def runCleanup(doCleanup: Boolean, s: LinkedSet[Token]): Stream[Nothing,Nothing] =
-    if (doCleanup) s.iterator.foldLeft(Stream.empty)((s,id) => Stream.zppend(Stream.release(id), s))
-    else Stream.empty[Nothing,Nothing]
-  private[fs2] def orRight[F[_],W,R](s: List[Pull[F,W,R]]): Pull[F,W,R] =
-    s.reverse.foldLeft(done: Pull[F,W,R])((tl,hd) => or(hd,tl))
-}
-=======
   private
   def Try[F[_],O,R](p: => Pull[F,O,R]): Pull[F,O,R] =
     try p
     catch { case e: Throwable => fail(e) }
 }
->>>>>>> 6b4788fd
