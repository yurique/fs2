package fs2

import cats.effect.IO
import cats.effect.concurrent.Ref

class PullSpec extends Fs2Spec {
<<<<<<< HEAD
  "early termination of uncons" in {
    Ref.of[IO, Int](0).flatMap { ref =>
      Stream(1, 2, 3)
        .onFinalize(ref.set(1))
        .pull
        .echoChunk
        .void
        .stream
        .compile
        .toList
        .flatMap(_ => ref.get)
        .asserting(_ shouldBe 1)
=======

  implicit val tc: TestContext = TestContext()

  implicit def arbPull[O: Arbitrary, R: Arbitrary: Cogen]: Arbitrary[Pull[IO, O, R]] =
    Arbitrary(
      Gen.oneOf(
        arbitrary[R].map(Pull.pure(_)),
        arbitrary[IO[R]].map(Pull.eval(_)),
        arbitrary[PureStream[O]].flatMap(s => arbitrary[R].map(r => s.get.pull.echo >> Pull.pure(r)))
      )
    )

  implicit def eqPull[O: Eq, R: Eq]: Eq[Pull[IO, O, R]] = {
    def normalize(p: Pull[IO, O, R]): IO[Vector[Either[O, R]]] =
      p.mapOutput(Either.left(_)).flatMap(r => Pull.output1(Right(r))).stream.compile.toVector

    Eq.instance((x, y) => Eq.eqv(normalize(x), normalize(y)))
  }

  "Pull" - {
    checkAll("Sync[Pull[F, O, ?]]", SyncTests[Pull[IO, Int, ?]].sync[Int, Int, Int])

    "fromEither" in forAll { either: Either[Throwable, Int] =>
      val pull: Pull[IO, Int, Unit] = Pull.fromEither[IO](either)

      either match {
        case Left(_) => pull.stream.compile.toList.attempt.unsafeRunSync() shouldBe either
        case Right(_) =>
          pull.stream.compile.toList.unsafeRunSync() shouldBe either.toList
      }
>>>>>>> dd0c664d
    }
  }
}<|MERGE_RESOLUTION|>--- conflicted
+++ resolved
@@ -4,51 +4,52 @@
 import cats.effect.concurrent.Ref
 
 class PullSpec extends Fs2Spec {
-<<<<<<< HEAD
-  "early termination of uncons" in {
-    Ref.of[IO, Int](0).flatMap { ref =>
-      Stream(1, 2, 3)
-        .onFinalize(ref.set(1))
-        .pull
-        .echoChunk
-        .void
-        .stream
-        .compile
-        .toList
-        .flatMap(_ => ref.get)
-        .asserting(_ shouldBe 1)
-=======
+  "Pull" - {
+    "early termination of uncons" in {
+      Ref.of[IO, Int](0).flatMap { ref =>
+        Stream(1, 2, 3)
+          .onFinalize(ref.set(1))
+          .pull
+          .echoChunk
+          .void
+          .stream
+          .compile
+          .toList
+          .flatMap(_ => ref.get)
+          .asserting(_ shouldBe 1)
+      }
+    }
 
-  implicit val tc: TestContext = TestContext()
+    // TODO
+    // implicit val tc: TestContext = TestContext()
 
-  implicit def arbPull[O: Arbitrary, R: Arbitrary: Cogen]: Arbitrary[Pull[IO, O, R]] =
-    Arbitrary(
-      Gen.oneOf(
-        arbitrary[R].map(Pull.pure(_)),
-        arbitrary[IO[R]].map(Pull.eval(_)),
-        arbitrary[PureStream[O]].flatMap(s => arbitrary[R].map(r => s.get.pull.echo >> Pull.pure(r)))
-      )
-    )
+    // implicit def arbPull[O: Arbitrary, R: Arbitrary: Cogen]: Arbitrary[Pull[IO, O, R]] =
+    //   Arbitrary(
+    //     Gen.oneOf(
+    //       arbitrary[R].map(Pull.pure(_)),
+    //       arbitrary[IO[R]].map(Pull.eval(_)),
+    //       arbitrary[PureStream[O]].flatMap(s =>
+    //         arbitrary[R].map(r => s.get.pull.echo >> Pull.pure(r)))
+    //     )
+    //   )
 
-  implicit def eqPull[O: Eq, R: Eq]: Eq[Pull[IO, O, R]] = {
-    def normalize(p: Pull[IO, O, R]): IO[Vector[Either[O, R]]] =
-      p.mapOutput(Either.left(_)).flatMap(r => Pull.output1(Right(r))).stream.compile.toVector
+    // implicit def eqPull[O: Eq, R: Eq]: Eq[Pull[IO, O, R]] = {
+    //   def normalize(p: Pull[IO, O, R]): IO[Vector[Either[O, R]]] =
+    //     p.mapOutput(Either.left(_)).flatMap(r => Pull.output1(Right(r))).stream.compile.toVector
 
-    Eq.instance((x, y) => Eq.eqv(normalize(x), normalize(y)))
-  }
+    //   Eq.instance((x, y) => Eq.eqv(normalize(x), normalize(y)))
+    // }
 
-  "Pull" - {
-    checkAll("Sync[Pull[F, O, ?]]", SyncTests[Pull[IO, Int, ?]].sync[Int, Int, Int])
+    // checkAll("Sync[Pull[F, O, ?]]", SyncTests[Pull[IO, Int, ?]].sync[Int, Int, Int])
 
     "fromEither" in forAll { either: Either[Throwable, Int] =>
-      val pull: Pull[IO, Int, Unit] = Pull.fromEither[IO](either)
+      val pull: Pull[Fallible, Int, Unit] = Pull.fromEither[Fallible](either)
 
       either match {
-        case Left(_) => pull.stream.compile.toList.attempt.unsafeRunSync() shouldBe either
-        case Right(_) =>
-          pull.stream.compile.toList.unsafeRunSync() shouldBe either.toList
+        case Left(l) => pull.stream.compile.toList shouldBe Left(l)
+        case Right(r) =>
+          pull.stream.compile.toList shouldBe Right(List(r))
       }
->>>>>>> dd0c664d
     }
   }
 }