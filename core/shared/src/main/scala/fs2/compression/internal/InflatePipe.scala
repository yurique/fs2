--- conflicted
+++ resolved
@@ -77,10 +77,7 @@
 //                println(s"remainingBytes: $remainingBytes")
 //                println(s"finished: $finished")
                 if (track) crcBuilder.update(inflatedChunk)
-<<<<<<< HEAD
-=======
 
->>>>>>> 808596e0
                 Pull.output(inflatedChunk) >> {
                   if (!finished) {
                     if (remainingBytes > 0) {
