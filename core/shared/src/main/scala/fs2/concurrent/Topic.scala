package fs2
package concurrent

import cats.Eq
import cats.syntax.all._
import cats.effect.{Concurrent, Sync}

import fs2.internal.{SizedQueue, Token}

/**
  * Asynchronous Topic.
  *
  * Topic allows you to distribute `A` published by arbitrary number of publishers to arbitrary number of subscribers.
  *
  * Topic has built-in back-pressure support implemented as maximum bound (`maxQueued`) that a subscriber is allowed to enqueue.
  * Once that bound is hit, publishing may semantically block until the lagging subscriber consumes some of its queued elements.
  *
  * Additionally the subscriber has possibility to terminate whenever size of enqueued elements is over certain size
  * by using `subscribeSize`.
  */
abstract class Topic[F[_], A] { self =>

  /**
    * Publishes elements from source of `A` to this topic.
    * [[Pipe]] equivalent of `publish1`.
    */
  def publish: Pipe[F, A, Unit]

  /**
    * Publishes one `A` to topic.
    *
    * This waits until `a` is published to all subscribers.
    * If any of the subscribers is over the `maxQueued` limit, this will wait to complete until that subscriber processes
    * enough of its elements such that `a` is enqueued.
    */
  def publish1(a: A): F[Unit]

  /**
    * Subscribes for `A` values that are published to this topic.
    *
    * Pulling on the returned stream opens a "subscription", which allows up to
    * `maxQueued` elements to be enqueued as a result of publication.
    *
    * The first element in the stream is always the last published `A` at the time
    * the stream is first pulled from, followed by each published `A` value from that
    * point forward.
    *
    * If at any point, the queue backing the subscription has `maxQueued` elements in it,
    * any further publications semantically block until elements are dequeued from the
    * subscription queue.
    *
    * @param maxQueued maximum number of elements to enqueue to the subscription
    * queue before blocking publishers
    */
  def subscribe(maxQueued: Int): Stream[F, A]

  /**
    * Like [[subscribe]] but emits an approximate number of queued elements for this subscription
    * with each emitted `A` value.
    */
  def subscribeSize(maxQueued: Int): Stream[F, (A, Int)]

  /**
    * Signal of current active subscribers.
    */
  def subscribers: Stream[F, Int]

  /**
    * Returns an alternate view of this `Topic` where its elements are of type `B`,
    * given two functions, `A => B` and `B => A`.
    */
  def imap[B](f: A => B)(g: B => A): Topic[F, B] =
    new Topic[F, B] {
      def publish: Pipe[F, B, Unit] = sfb => self.publish(sfb.map(g))
      def publish1(b: B): F[Unit] = self.publish1(g(b))
      def subscribe(maxQueued: Int): Stream[F, B] =
        self.subscribe(maxQueued).map(f)
      def subscribers: Stream[F, Int] = self.subscribers
      def subscribeSize(maxQueued: Int): Stream[F, (B, Int)] =
        self.subscribeSize(maxQueued).map { case (a, i) => f(a) -> i }
    }
}

object Topic {

  /**
    * Constructs a `Topic` for a provided `Concurrent` datatype. The
    * `initial` value is immediately published.
    */
  def apply[F[_], A](initial: A)(implicit F: Concurrent[F]): F[Topic[F, A]] =
    in[F, F, A](initial)

  /**
    * Constructs a `Topic` for a provided `Concurrent` datatype.
    * Like [[apply]], but a `Topic` state is initialized using another effect constructor
    */
  def in[G[_], F[_], A](initial: A)(implicit F: Concurrent[F], G: Sync[G]): G[Topic[F, A]] = {
    implicit def eqInstance: Eq[Strategy.State[A]] =
      Eq.instance[Strategy.State[A]](_.subscribers.keySet == _.subscribers.keySet)

    PubSub
      .in[G]
      .from(PubSub.Strategy.Inspectable.strategy(Strategy.boundedSubscribers(initial)))
      .map { pubSub =>
        new Topic[F, A] {

          def subscriber(size: Int): Stream[F, ((Token, Int), Stream[F, SizedQueue[A]])] =
            Stream
              .bracket(
                Sync[F]
                  .delay((new Token, size))
                  .flatTap(selector => pubSub.subscribe(Right(selector)))
              )(selector => pubSub.unsubscribe(Right(selector)))
              .map { selector =>
                selector ->
                  pubSub.getStream(Right(selector)).flatMap {
                    case Right(q) => Stream.emit(q)
                    case Left(_)  => Stream.empty // impossible
                  }

              }

          def publish: Pipe[F, A, Unit] =
            _.evalMap(publish1)

          def publish1(a: A): F[Unit] =
            pubSub.publish(a)

          def subscribe(maxQueued: Int): Stream[F, A] =
            subscriber(maxQueued).flatMap { case (_, s) => s.flatMap(q => Stream.emits(q.toQueue)) }

          def subscribeSize(maxQueued: Int): Stream[F, (A, Int)] =
            subscriber(maxQueued).flatMap {
              case (selector, stream) =>
                stream
                  .flatMap { q =>
                    Stream.emits(q.toQueue.zipWithIndex.map { case (a, idx) => (a, q.size - idx) })
                  }
                  .evalMap {
                    case (a, remQ) =>
                      pubSub.get(Left(None)).map {
                        case Left(s) =>
                          (a, s.subscribers.get(selector).map(_.size + remQ).getOrElse(remQ))
                        case Right(_) => (a, -1) // impossible
                      }
                  }
            }

          def subscribers: Stream[F, Int] =
            Stream
              .bracket(Sync[F].delay(new Token))(token => pubSub.unsubscribe(Left(Some(token))))
              .flatMap { token =>
                pubSub.getStream(Left(Some(token))).flatMap {
                  case Left(s)  => Stream.emit(s.subscribers.size)
                  case Right(_) => Stream.empty //impossible

                }
              }
        }
      }
  }

  private[fs2] object Strategy {

    final case class State[A](
        last: A,
        subscribers: Map[(Token, Int), SizedQueue[A]]
    )

    /**
      * Strategy for topic, where every subscriber can specify max size of queued elements.
      * If that subscription is exceeded any other `publish` to the topic will hold,
      * until such subscriber disappears, or consumes more elements.
      *
      * @param initial Initial value of the topic.
      */
    def boundedSubscribers[F[_], A](
        start: A): PubSub.Strategy[A, SizedQueue[A], State[A], (Token, Int)] =
      new PubSub.Strategy[A, SizedQueue[A], State[A], (Token, Int)] {
        def initial: State[A] = State(start, Map.empty)

        def accepts(i: A, state: State[A]): Boolean =
          state.subscribers.forall { case ((_, max), q) => q.size < max }

        def publish(i: A, state: State[A]): State[A] =
          State(
            last = i,
            subscribers = state.subscribers.map { case (k, v) => (k, v :+ i) }
          )

        // Register empty queue
        def regEmpty(selector: (Token, Int), state: State[A]): State[A] =
          state.copy(subscribers = state.subscribers + (selector -> SizedQueue.empty))

        def get(selector: (Token, Int), state: State[A]): (State[A], Option[SizedQueue[A]]) =
          state.subscribers.get(selector) match {
            case None =>
<<<<<<< HEAD
              (regEmpty(selector, state), Some(SizedQueue.one(state.last)))
=======
              (state, Some(ScalaQueue.empty)) // Prevent register, return empty
>>>>>>> 7d440487
            case r @ Some(q) =>
              if (q.isEmpty) (state, None)
              else (regEmpty(selector, state), r)
          }

        def empty(state: State[A]): Boolean =
          false

        def subscribe(selector: (Token, Int), state: State[A]): (State[A], Boolean) =
          (state.copy(subscribers = state.subscribers + (selector -> ScalaQueue(state.last))), true)

        def unsubscribe(selector: (Token, Int), state: State[A]): State[A] =
          state.copy(subscribers = state.subscribers - selector)
      }
  }
}<|MERGE_RESOLUTION|>--- conflicted
+++ resolved
@@ -195,11 +195,7 @@
         def get(selector: (Token, Int), state: State[A]): (State[A], Option[SizedQueue[A]]) =
           state.subscribers.get(selector) match {
             case None =>
-<<<<<<< HEAD
-              (regEmpty(selector, state), Some(SizedQueue.one(state.last)))
-=======
-              (state, Some(ScalaQueue.empty)) // Prevent register, return empty
->>>>>>> 7d440487
+              (state, Some(SizedQueue.empty)) // Prevent register, return empty
             case r @ Some(q) =>
               if (q.isEmpty) (state, None)
               else (regEmpty(selector, state), r)
@@ -209,7 +205,8 @@
           false
 
         def subscribe(selector: (Token, Int), state: State[A]): (State[A], Boolean) =
-          (state.copy(subscribers = state.subscribers + (selector -> ScalaQueue(state.last))), true)
+          (state.copy(subscribers = state.subscribers + (selector -> SizedQueue.one(state.last))),
+           true)
 
         def unsubscribe(selector: (Token, Int), state: State[A]): State[A] =
           state.copy(subscribers = state.subscribers - selector)
