--- conflicted
+++ resolved
@@ -45,39 +45,23 @@
   /** Called by an upstream reactivestreams system */
   def onSubscribe(s: Subscription): Unit = {
     nonNull(s)
-<<<<<<< HEAD
-    runner.unsafeRunAndForget(sub.onSubscribe(s))
-=======
-    sub.onSubscribe(s).unsafeRunSync()
->>>>>>> a9ff266e
+    runner.unsafeRunSync(sub.onSubscribe(s).attempt.void)
   }
 
   /** Called by an upstream reactivestreams system */
   def onNext(a: A): Unit = {
     nonNull(a)
-<<<<<<< HEAD
-    runner.unsafeRunAndForget(sub.onNext(a))
+    runner.unsafeRunSync(sub.onNext(a).attempt.void)
   }
 
   /** Called by an upstream reactivestreams system */
   def onComplete(): Unit =
-    runner.unsafeRunAndForget(sub.onComplete)
-=======
-    sub.onNext(a).unsafeRunSync()
-  }
-
-  /** Called by an upstream reactivestreams system */
-  def onComplete(): Unit = sub.onComplete.unsafeRunSync()
->>>>>>> a9ff266e
+    runner.unsafeRunSync(sub.onComplete.attempt.void)
 
   /** Called by an upstream reactivestreams system */
   def onError(t: Throwable): Unit = {
     nonNull(t)
-<<<<<<< HEAD
-    runner.unsafeRunAndForget(sub.onError(t))
-=======
-    sub.onError(t).unsafeRunSync()
->>>>>>> a9ff266e
+    runner.unsafeRunSync(sub.onError(t).attempt.void)
   }
 
   def stream(subscribe: F[Unit]): Stream[F, A] = sub.stream(subscribe)
